--- conflicted
+++ resolved
@@ -28,16 +28,10 @@
 
 [tool.flwr.app.config]
 # Server configuration
-<<<<<<< HEAD
 run-name = "fedavg-weighted-iid"
 num-server-rounds = 10
 fraction-fit = 1.0
-=======
-run-name = "fed-server-dirichlet"
-num_clients = 10
-num-server-rounds = 50
-fraction-fit = 0.3
->>>>>>> 042e5756
+
 server_learning-rate = 0.01
 seed = -1 # -1 for random seed
 
@@ -48,7 +42,7 @@
 client-learning-rate = 0.001
 client-optimizer = "adam"
 
-logger-type="file" # "file" or "wandb"
+logger-type="wandb" # "file" or "wandb"
 strategy-name = "fedavg-weighted"
 partitioning-strategy = "iid"
 dataset = "uoft-cs/cifar10"
