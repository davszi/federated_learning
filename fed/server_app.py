--- conflicted
+++ resolved
@@ -10,6 +10,7 @@
 from fed.strategies import AdaptiveFederatedOptimization, WeightedFedAvg
 from fed.logger import LoggerFactory, Logger
 from fed.task import Net, get_weights, load_data, test, set_weights
+import wandb
 
 client_registry = {}
 
@@ -29,7 +30,6 @@
         logger_type, run_name=run_name, config=context.run_config
     )
 
-<<<<<<< HEAD
     best_model_data = {
         "loss": float("inf"),
         "path": Path('models') / f'{run_name}.pth'
@@ -67,27 +67,6 @@
     else:
         raise ValueError(f"Unknown strategy: {strategy_name}")
     config = ServerConfig(num_rounds=num_rounds)
-=======
-    wandb.define_metric("centralized/test_loss", step_metric="centralized/fed-round")
-    wandb.define_metric(
-        "centralized/test_accuracy", step_metric="centralized/fed-round"
-    )
-    wandb.define_metric(
-        "centralized/client_avg_train_loss", step_metric="centralized/fed-round"
-    )
-    wandb.define_metric(
-        "centralized/client_avg_val_loss", step_metric="centralized/fed-round"
-    )
-    wandb.define_metric(
-        "centralized/client_avg_val_accuracy", step_metric="centralized/fed-round"
-    )
-    wandb.define_metric(
-        "centralized/client_avg_test_loss", step_metric="centralized/fed-round"
-    )
-    wandb.define_metric(
-        "centralized/client_avg_test_accuracy", step_metric="centralized/fed-round"
-    )
->>>>>>> 042e5756
 
     return ServerAppComponents(strategy=strategy, config=config)
 
@@ -145,30 +124,17 @@
                 {**client_metrics, "examples": examples}
             )
 
-<<<<<<< HEAD
             logger.log(
-                 {
-                    "train_loss": client_metrics.get("train_loss", -1.0),
-                    "val_loss": client_metrics.get(
-                        "val_loss", -1.0
-                    ),
-                    f"val_accuracy": client_metrics.get(
-=======
-            wandb.log(
                 {
                     f"{client_name}/train_loss": client_metrics.get("train_loss", -1.0),
                     f"{client_name}/val_loss": client_metrics.get("val_loss", -1.0),
                     f"{client_name}/val_accuracy": client_metrics.get(
->>>>>>> 042e5756
                         "val_accuracy", -1.0
                     ),
                     f"centralized/fed-round": client_metrics.get("round", -1),
                 },
-<<<<<<< HEAD
-                name=client_id,
+                name=client_name,
                 step=int(client_metrics.get("round", -1)),
-=======
->>>>>>> 042e5756
             )
 
             aggregated_metrics["total_examples"] += examples
@@ -186,13 +152,14 @@
 
         current_round = fit_metrics[0][1].get("round", -1) if fit_metrics else -1
 
-        wandb.log(
+        logger.log(
             {
                 "centralized/client_avg_train_loss": aggregated_metrics["train_loss"],
                 "centralized/client_avg_val_loss": aggregated_metrics["val_loss"],
                 "centralized/client_avg_val_accuracy": aggregated_metrics["val_accuracy"],
                 "centralized/fed-round": current_round,
-            }
+            },
+            name="centralized/client_avg"
         )
 
         return aggregated_metrics
@@ -218,31 +185,12 @@
 
 
         for idx, (examples, client_metrics) in enumerate(eval_metrics):
-<<<<<<< HEAD
-            client_id = f"client_{idx}"
-
-            print(f"Logging steps for {client_id}, step: {int(client_metrics.get('round', -1))}")
-            logger.log(
-                {
-                    "test_loss": client_metrics.get(
-                        "test_loss", -1.0
-                    ),
-                    "test_accuracy": client_metrics.get(
-                        "test_accuracy", -1.0
-                    ),
-                },
-                name=client_id,
-                step=int(client_metrics.get("round", -1)),
-            )
-
-        return {"test1": 100} #TODO implement aggregation
-=======
             client_id = client_metrics.get("client_id", -1)
             client_name = f"client_{idx}"
             print(f"Logging steps for {client_id}, step: {int(client_metrics.get('round', -1))}")
 
             print(f"Logging steps for {client_id}, step: {int(client_metrics.get('round', -1))}")
-            wandb.log(
+            logger.log(
                 {
                     f"{client_name}/test_loss": client_metrics.get(
                         "test_loss", -1.0
@@ -251,6 +199,7 @@
                         "test_accuracy", -1.0
                     ),
                 },
+                name=client_name,
                 step=int(client_metrics.get("round", -1)),
             )
 
@@ -268,17 +217,17 @@
 
         current_round = eval_metrics[0][1].get("round", -1) if eval_metrics else -1
 
-        wandb.log(
+        logger.log(
             {
                 "centralized/client_avg_test_loss": aggregated_metrics["test_loss"],
                 "centralized/client_avg_test_accuracy": aggregated_metrics["test_accuracy"],
                 "centralized/fed-round": current_round,
-            }
+            },
+            name="centralized/client_avg_test"
         )
 
         return aggregated_metrics
 
->>>>>>> 042e5756
     return evaluate_metrics_aggregation_fn
 
 
@@ -301,13 +250,8 @@
         partition_id=0,
         num_partitions=1,  # Server uses centralized evaluation
         dataset_name=dataset_name,
-<<<<<<< HEAD
         partitioning_strategy="iid",
         test_size=0.99, # 0.0 and 1.0 is not allowed
-=======
-        partitioning_strategy=partitioning_strategy,
-        test_size=0.99,  # 0.0 and 1.0 is not allowed
->>>>>>> 042e5756
         validate_size=0.0,
         seed=seed if seed != -1 else None,
         batch_size=context.run_config["batch-size"],
