"""Fed: A Flower / PyTorch app."""
import random

import torch
from flwr.client import ClientApp, NumPyClient
from flwr.common import Context, NDArrays, Scalar

from fed.task import Net, get_weights, load_data, set_weights, test, train


def select_epochs_count(partition_id: int) -> int:
    weights = [1, 2, 4, 2, 1]
    if partition_id % 3 == 0:
        num_range = range(3, 8)  # CPUs
    elif partition_id % 3 == 1:
        num_range = range(8, 13)  # Weak GPUs
    else:
        num_range = range(13, 18)  # Strong GPUs
    return random.choices(num_range, weights=weights)[0]


# Define Flower Client and client_fn
class FlowerClient(NumPyClient):
<<<<<<< HEAD
    def __init__(self, net, trainloader, valloader, testloader, num_epochs: int, logger=None):
=======
    def __init__(self, net, trainloader, valloader, testloader, id):
>>>>>>> 042e5756
        self.net = net
        self.trainloader = trainloader
        self.valloader = valloader
        self.testloader = testloader
<<<<<<< HEAD
        self.num_epochs = num_epochs
=======
        self.id = id
>>>>>>> 042e5756
        self.device = torch.device("cuda:0" if torch.cuda.is_available() else "cpu")
        self.logger = logger
        self.net.to(self.device)

    def fit(self, parameters, config) -> tuple[NDArrays, int, dict[str, Scalar]]:
        # config should have fit configuration from the strategy like LR, batch size, etc. if provided
        set_weights(self.net, parameters)
        avg_loss_per_epoch, avg_val_loss_per_epoch, accuracy_per_epoch = train(
            self.net,
            self.trainloader,
            self.valloader,
            self.num_epochs,
            self.device,
            logger=self.logger,
            early_stopping=config["early-stopping"],
            hyperparameters={
                "optimizer": config["client-optimizer"],
                "learning_rate": config["client-learning-rate"],
            },
        )
        print(f"Client {self.id} finished training with final train loss: {avg_loss_per_epoch[-1]} and val loss: {avg_val_loss_per_epoch[-1]} and val accuracy: {accuracy_per_epoch[-1]}")
        return (
            get_weights(self.net),
            len(self.trainloader.dataset),
            {
                "client_id": self.id,
                "round": config["current_round"],
                "train_loss": avg_loss_per_epoch[-1],
                "val_loss": avg_val_loss_per_epoch[-1],
                "val_accuracy": accuracy_per_epoch[-1],
                "num_epochs": self.num_epochs,
            },
        )

    def evaluate(self, parameters, config):
        set_weights(self.net, parameters)
        avg_loss, accuracy = test(self.net, self.testloader, self.device)
        return (
            avg_loss,
            len(self.testloader.dataset),
            {
                "client_id": self.id,
                "round": config["current_round"],
                "test_loss": avg_loss,
                "test_accuracy": accuracy,
            },
        )


def client_fn(context: Context):
    net = Net()
    partition_id = context.node_config["partition-id"]
    num_partitions = context.node_config["num-partitions"]

    partitioning_strategy = context.run_config.get("partitioning-strategy", "iid")
    partitioning_kwargs = {}

    # Always set partition_by to "label" for strategies that need it
    if partitioning_strategy in ["dirichlet", "pathological", "shard"]:
        partitioning_kwargs["partition_by"] = "label"

    if "dirichlet-alpha" in context.run_config:
        partitioning_kwargs["alpha"] = float(context.run_config["dirichlet-alpha"])

    if "classes-per-partition" in context.run_config:
        partitioning_kwargs["classes_per_partition"] = int(
            context.run_config["classes-per-partition"]
        )

    dataset_name = context.run_config.get("dataset", "uoft-cs/cifar10")
<<<<<<< HEAD
    seed = context.node_config.get("seed", -1)
=======

    seed = context.run_config.get("seed", -1)
>>>>>>> 042e5756

    trainloader, valloader, testloader = load_data(
        partition_id=partition_id,
        num_partitions=num_partitions,
        dataset_name=dataset_name,
        partitioning_strategy=partitioning_strategy,
        test_size=0.2,
        validate_size=0.1,
        seed=seed if seed != -1 else None,
        batch_size=context.run_config["batch-size"],
        **partitioning_kwargs
    )
    num_epochs = select_epochs_count(partition_id)

<<<<<<< HEAD
    return FlowerClient(net, trainloader, valloader, testloader, num_epochs).to_client()
=======
    return FlowerClient(net, trainloader, valloader, testloader, partition_id).to_client()
>>>>>>> 042e5756


app = ClientApp(
    client_fn,
)<|MERGE_RESOLUTION|>--- conflicted
+++ resolved
@@ -21,20 +21,13 @@
 
 # Define Flower Client and client_fn
 class FlowerClient(NumPyClient):
-<<<<<<< HEAD
-    def __init__(self, net, trainloader, valloader, testloader, num_epochs: int, logger=None):
-=======
-    def __init__(self, net, trainloader, valloader, testloader, id):
->>>>>>> 042e5756
+    def __init__(self, net, trainloader, valloader, testloader, id, num_epochs: int, logger=None):
         self.net = net
         self.trainloader = trainloader
         self.valloader = valloader
         self.testloader = testloader
-<<<<<<< HEAD
+        self.id = id
         self.num_epochs = num_epochs
-=======
-        self.id = id
->>>>>>> 042e5756
         self.device = torch.device("cuda:0" if torch.cuda.is_available() else "cpu")
         self.logger = logger
         self.net.to(self.device)
@@ -55,7 +48,6 @@
                 "learning_rate": config["client-learning-rate"],
             },
         )
-        print(f"Client {self.id} finished training with final train loss: {avg_loss_per_epoch[-1]} and val loss: {avg_val_loss_per_epoch[-1]} and val accuracy: {accuracy_per_epoch[-1]}")
         return (
             get_weights(self.net),
             len(self.trainloader.dataset),
@@ -105,12 +97,7 @@
         )
 
     dataset_name = context.run_config.get("dataset", "uoft-cs/cifar10")
-<<<<<<< HEAD
-    seed = context.node_config.get("seed", -1)
-=======
-
     seed = context.run_config.get("seed", -1)
->>>>>>> 042e5756
 
     trainloader, valloader, testloader = load_data(
         partition_id=partition_id,
@@ -125,11 +112,7 @@
     )
     num_epochs = select_epochs_count(partition_id)
 
-<<<<<<< HEAD
-    return FlowerClient(net, trainloader, valloader, testloader, num_epochs).to_client()
-=======
-    return FlowerClient(net, trainloader, valloader, testloader, partition_id).to_client()
->>>>>>> 042e5756
+    return FlowerClient(net, trainloader, valloader, testloader,partition_id, num_epochs).to_client()
 
 
 app = ClientApp(
